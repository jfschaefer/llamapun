extern crate llamapun;
extern crate libxml;
extern crate libc;
extern crate gnuplot;
extern crate time;

use std::collections::HashMap;
use time::PreciseTime;
use libxml::parser::Parser;
use gnuplot::*;

use llamapun::tokenizer::Tokenizer;
use llamapun::data::{Corpus,Document};

fn main() {
  let start_example = PreciseTime::now();
<<<<<<< HEAD
=======
  let parser = Parser::default_html();
  let arxivid = "0903.1000";
  let doc = parser.parse_file(&("tests/resources/".to_string()+arxivid+".html")).unwrap();
  let end_parse = PreciseTime::now();
>>>>>>> 5b973262

  let mut dictionary: HashMap<String, i64> = HashMap::new();
  let mut word_frequencies: HashMap<String, i64> = HashMap::new();
  let mut frequencies: HashMap<i64, i64> = HashMap::new();
  let mut word_index = 0;
  let mut total_words = 0;
  let mut total_sentences = 0;
  let mut total_paragraphs = 0;


  let corpus = Corpus {
    path: "tests/resources/".to_string(),
    parser : Parser::default_html(),
    // Use the default tokenizer, in a single variable globally to the document
    tokenizer : Tokenizer::default()
  };
  let arxivid = "0903.1000";
  let mut document = Document::new("tests/resources/".to_string()+arxivid+".html", &corpus).unwrap();
  let end_parse = PreciseTime::now();

  // We will tokenize each logical paragraph, which are the textual logical units in an article
  for mut paragraph in document.iter() {
    total_paragraphs += 1;
    for mut sentence in paragraph.iter() {
      total_sentences += 1;
      for sent_word in sentence.iter() {
        total_words += 1;
        let word = sent_word.text.to_string().to_lowercase();
        let dictionary_index : &i64 = 
          match dictionary.contains_key(&word) {
          true => dictionary.get(&word).unwrap(),
          false => {
            word_index+=1;
            dictionary.insert(word.clone(), word_index);
            &word_index }
          };

        let word_frequency = frequencies.entry(*dictionary_index).or_insert(0);
        *word_frequency += 1;
        word_frequencies.insert(word.clone(), word_frequency.clone());
      }
    }
  }
  let end_example = PreciseTime::now();
  
  let mut sorted_dictionary = Vec::new();
  for (word, index) in dictionary.iter() {
    sorted_dictionary.push((word,index));
  }
  sorted_dictionary.sort_by(|a,b| a.1.cmp(b.1));
  println!("--- Dictionary: \n{:?}\n\n", sorted_dictionary);
  
  // Unsorted gnuplot of frequencies:

  let freq_keys = frequencies.clone().into_iter().map(|entry| entry.0);
  let log_freq_values = frequencies.clone().into_iter().map(|entry| (entry.1.clone() as f64).log2());
  let mut fg = Figure::new();
  fg.axes2d()
  .points(freq_keys, log_freq_values, &[PointSymbol('O'), Color("#ffaa77"), PointSize(1.2)])
  .set_x_label("Word index, in order of document occurrence", &[Rotate(45.0)])
  .set_y_label("Frequency counts (log2)", &[Rotate(90.0)])
  .set_title(&("Word Frequencies (arXiv ".to_string()+arxivid+")"), &[]);

  fg.set_terminal("pngcairo", "word_frequencies_inorder.png");
  fg.show();
  
  // Sorted gnuplot of frequency distribution:
  let mut frequency_distribution = HashMap::new();
  // Obtain the distribution from the raw frequency data
  for (_,value) in frequencies.iter() {
    let words_with_frequency = frequency_distribution.entry(value).or_insert(0);
    *words_with_frequency += 1;
  }
  // Perform sort
  let mut value_sorted_frequencies = Vec::new();
  for (index,value) in frequency_distribution.iter() {
    value_sorted_frequencies.push((value.clone(),index.clone())); // ( # Distinct words , Frequency )
  }
  value_sorted_frequencies.sort_by(|a, b| a.1.cmp(b.1));

  let sorted_log_freq_values = value_sorted_frequencies.clone().into_iter().map(|entry| (entry.1.clone() as f64).log2());
  let ordered_indexes = value_sorted_frequencies.clone().into_iter().map(|entry| entry.0.clone());

  fg = Figure::new();
  fg.axes2d()
  .points(ordered_indexes, sorted_log_freq_values, &[PointSymbol('O'), Color("blue"), PointSize(1.2)])
  .set_x_label("Distinct words with this frequency", &[Rotate(45.0)])
  .set_y_label("Frequency (log2)", &[Rotate(90.0)])
  .set_title(&("Frequency Distribution (arXiv ".to_string()+arxivid+")"), &[]);

  fg.set_terminal("pngcairo", "word_frequencies_sorted.png");
  fg.show();

  // Print out data:
  let mut sorted_word_frequencies =  Vec::new();
  for (word,value) in word_frequencies.iter() {
    sorted_word_frequencies.push((word,value));
  }
  sorted_word_frequencies.sort_by(|a, b| a.1.cmp(b.1));

  println!("--- Frequencies: \n{:?}\n\n", sorted_word_frequencies);
  println!("--- Frequency distribution: \n{:?}\n\n", value_sorted_frequencies);
  println!("--- Paragraphs total: {:?}",total_paragraphs);
  println!("--- Sentences total: {:?}",total_sentences);
  println!("--- Words total: {:?}",total_words);
  println!("--- Words distinct: {:?}",word_index);
  println!("");
  let end_reports = PreciseTime::now();
  println!("--- Benchmark report:");
  println!("    LibXML parse took {:?}ms",start_example.to(end_parse).num_milliseconds());
  println!("    LLaMaPun word tokenization took {:?}ms",end_parse.to(end_example).num_milliseconds());
  println!("    Finished report generation in {:?}ms",end_example.to(end_reports).num_milliseconds());
  println!("    Total time: {:?}ms", start_example.to(end_reports).num_milliseconds());
}
<|MERGE_RESOLUTION|>--- conflicted
+++ resolved
@@ -14,14 +14,6 @@
 
 fn main() {
   let start_example = PreciseTime::now();
-<<<<<<< HEAD
-=======
-  let parser = Parser::default_html();
-  let arxivid = "0903.1000";
-  let doc = parser.parse_file(&("tests/resources/".to_string()+arxivid+".html")).unwrap();
-  let end_parse = PreciseTime::now();
->>>>>>> 5b973262
-
   let mut dictionary: HashMap<String, i64> = HashMap::new();
   let mut word_frequencies: HashMap<String, i64> = HashMap::new();
   let mut frequencies: HashMap<i64, i64> = HashMap::new();
