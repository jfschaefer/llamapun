//! # The LLaMaPUn library in Rust
//! This is an attempt to reimplement the LLaMaPUn library in Rust.
//! The original library can be found at https://github.com/KWARC/LLaMaPUn

#![feature(slice_patterns)]

extern crate libxml;
extern crate libc;
extern crate regex;
extern crate unidecode;
extern crate gnuplot;
extern crate rustmorpha;
<<<<<<< HEAD
extern crate walkdir;
=======
extern crate rustsenna;
>>>>>>> 5b973262

pub mod dnm;
pub mod data;
pub mod stopwords;
pub mod tokenizer;
<<<<<<< HEAD
// pub mod glove;
=======
// pub mod senna_adapter;
>>>>>>> 5b973262
<|MERGE_RESOLUTION|>--- conflicted
+++ resolved
@@ -10,18 +10,10 @@
 extern crate unidecode;
 extern crate gnuplot;
 extern crate rustmorpha;
-<<<<<<< HEAD
 extern crate walkdir;
-=======
 extern crate rustsenna;
->>>>>>> 5b973262
 
 pub mod dnm;
 pub mod data;
 pub mod stopwords;
-pub mod tokenizer;
-<<<<<<< HEAD
-// pub mod glove;
-=======
-// pub mod senna_adapter;
->>>>>>> 5b973262
+pub mod tokenizer;